# GLWidget.py

from PyQt6.QtOpenGLWidgets import QOpenGLWidget
from PyQt6.QtGui import QPainter, QFont, QPen, QColor, QPainterPath, QMouseEvent, QKeyEvent
from PyQt6.QtCore import Qt, QTimer, pyqtSignal
from OpenGL import GL
from OpenGL.GLU import gluUnProject
import glm
from typing import List, Optional
from pathlib import Path
import time

from tools import xp, np, create_periodic_timer, param, param_changable, working_dir, rngnp  # CuPy/NumPy, 各種ユーティリティ, ハイパーパラメータ
from graphic_tools import load_shader, compute_normals, _ray_hit_plane, _ray_hit_sphere  # シェーダ読み込み、法線計算、レイキャスト
from create_obj import create_boxes, create_axes, get_oneball_vertices_faces  # オブジェクト生成はここに分離
from object3d import Object3D  # 3Dオブジェクト定義
from movie_ffepeg import MovieFFmpeg
from simulation_buffer import SimBuffer  # 物理シミュレーションデータ
from rendering import apply_common_rendering_settings, ObjectRenderer, create_nonobject_renderers
from event_handler import EventHandler


class GLWidget(QOpenGLWidget):
    """
    OpenGLによる3D描画ウィジェット。
    CuPy/NumPy自動切替（xp）で物理データを持ち、GL描画時にのみNumPyへ変換。
    Object3D定義・生成はcreate_obj.pyへ分離。
    ハイパーパラメータはparam.yaml/tools経由で一元管理。
    """
    fpsUpdated = pyqtSignal(int) #クラス変数として定義

    def __init__(self, status_callback, parent=None) -> None:
        super().__init__(parent)
        self._status_callback = status_callback
        self.total_frame: int = 0                # 保存する総フレーム数
        self.aspect: float = 1.0                 # ウィンドウアスペクト比
        self.show_labels: bool = False  # ラベル表示フラグ
        self.randomize_appended_obj_color: bool = False  # ランダム色フラグ
        self.radius: float = 0.1  # 半径（スライダーで調整）
        
        self.previous_frameCount:int = 0
        
        self.appended_object = []
        self.removed_object_idx = []
        self._ray_show = False
        self._ray_p0 = glm.vec3(0, 0, 0)  # レイの始点終点仮設定
        self._ray_p1 = glm.vec3(0, 0, 0)
        
        #　球生成，レイキャスト用の平面
        self.plane_point  = glm.vec3(0,0,0)
        self.plane_normal = glm.vec3(0,0,1)

        self.cam_posi = glm.vec3(2, -2, 2)  # カメラ位置のデフォ値
        self.cam_target = glm.vec3(0, 0, 0)  # 注視点
        
    def initializeGL(self) -> None:
        """
        OpenGL初期化処理。シェーダコンパイル、オブジェクト生成、背景色設定、動画保存準備など。
        """
        # --- シェーダプログラム読み込み・コンパイル ---
        self.renderer = ObjectRenderer()
        self.checker, self.ray, self.cam_target_point = create_nonobject_renderers(target_position=self.cam_target)
        
        self.setMouseTracking(True) #クリックしなくてもマウス移動イベントを受け取れる
        self.setAttribute(Qt.WidgetAttribute.WA_Hover, True) # ホバーイベントを受け取る
        self.setFocusPolicy(Qt.FocusPolicy.StrongFocus) # キーボードイベントを受け取るためにフォーカスを強制的に設定
        # --- 動画保存用ffmpeg準備 ---
        self.is_saving = bool(param.is_saving)
        self.frameCount = 0
        if self.is_saving:
            self.ffmpeg = MovieFFmpeg(self.width(), self.height())
        
        self.simbuff = SimBuffer(self.is_saving)  # 物理シミュレーションデータ
        self.simbuff.start_stepping()  # シミュレーションスレッド開始
        self._status_callback() # 初期状態のステータスを表示
        
        self.handler = EventHandler(self)

        self.start_time = time.perf_counter()  # 描画開始時刻
        self.previous_time = self.start_time
        self.is_paused: bool = False  # 一時停止フラグ
        self.total_paused_time = 0.0
        self.pause_start_time = None

        self.record_fps_timer = create_periodic_timer(self, self.FpsTimer, 1000)
        self.ctrl_fps_timer = create_periodic_timer(self, self.update, max(5, 1000//int(param_changable["fps"])))

    def resizeGL(self, w: int, h: int) -> None:
        """
        ウィンドウサイズ変更時に自動で呼ばれる。OpenGLビューポートも更新。
        """
        GL.glViewport(0, 0, w, h)
        self.aspect = w / h if h > 0 else 1

    def paintGL(self) -> None:
        """
        3Dシーンの描画、QPainterによるラベル描画、動画保存処理。
        """
        GL.glClearColor(*param_changable["bg_color"]) #背景色
        GL.glClear(GL.GL_COLOR_BUFFER_BIT | GL.GL_DEPTH_BUFFER_BIT)
        GL.glEnable(GL.GL_DEPTH_TEST) #これを毎回呼ばないと追加objが遠くても全面に出てしまう

        # 透視投影行列
        self.view = glm.lookAt(self.cam_posi, self.cam_target, glm.vec3(0,0,1)) #カメラ位置，注視点， 上方向
        self.proj = glm.perspective(glm.radians(param_changable["fov"]), self.aspect, 0.01, 100.0) #視野角， アスペクト比，近接面，遠方面
        
        # 正射影
        # cam_posi = glm.vec3(0, 0, 10)
        # self.view = glm.lookAt(cam_posi, glm.vec3(0,0,0), glm.vec3(0,1,0))
        # self.proj = glm.ortho(-5.0, 5.0, -5.0, 5.0, 0.01, 100.0)
        
        self.renderer.set_common(self.cam_posi, self.view, self.proj)
        self.checker.draw(self.view, self.proj, 
                additional_uniform_dict={"L": float(param_changable["checkerboard"]["length"])}) 
        self.cam_target_point.draw(self.view, self.proj, 
                additional_uniform_dict={"position": self.cam_target})
        if self._ray_show:
            self.ray.draw(self.view, self.proj, 
                additional_uniform_dict={"uP0":self._ray_p0, "uP1":self._ray_p1})
<<<<<<< HEAD
            
        current_time = time.perf_counter()
        t = current_time - self.start_time - self.paused_duration # 経過時間 [秒]
        self.dt_frame = current_time - self.previous_time -self.paused_duration  # 前フレームからの経過時間 [秒]
        
        # --- シミュレーション更新 ---
        self.phys.update_objects(t, self.dt_frame, appended=self.appended_object, removed_ids=self.removed_object_idx)
        if self.appended_object:
            self._status_callback(text = "オブジェクト追加しました")
            self.appended_object.clear()
        if self.removed_object_idx:
            self._status_callback(text = "オブジェクト削除しました")
            self.removed_object_idx.clear()
=======
        
        current_time = time.perf_counter()
        # t = current_time - self.start_time - self.total_paused_time # 経過時間 [秒]
        dt_frame = current_time - self.previous_time  # 前フレームからの経過時間 [秒]

        if not self.is_paused:
            # --- シミュレーション更新 ---
            self.simbuff.update_objects(dt_frame, appended=self.appended_object, removed_ids=self.removed_object_idx)
            if self.appended_object:
                self._status_callback(text = "オブジェクト追加しました")
                self.appended_object.clear()
            if self.removed_object_idx:
                self._status_callback(text = "オブジェクト削除しました")
                self.removed_object_idx.clear()
>>>>>>> b4fde25f

        # --- オブジェクトの描画 ---
        for obj in self.simbuff.objects:
            self.renderer.set_each(obj)   # uModel / uNormalMatrix / uColor             # uColor
            if obj.name == "box":
                GL.glDisable(GL.GL_CULL_FACE)
                self.renderer.draw(obj) #両面描く
                GL.glEnable(GL.GL_CULL_FACE)
            else:
                self.renderer.draw(obj)

        # --- QPainterでラベル描画 ---
        if self.show_labels:
            painter = QPainter(self)
            font = QFont("Noto Sans CJK JP", 20, QFont.Weight.Normal)
            painter.setFont(font)
            painter.setRenderHint(QPainter.RenderHint.Antialiasing, True)
            for obj in self.simbuff.objects:
                pos = obj.localframe_to_window(self.view, self.proj, (self.width(), self.height()))
                r, g, b, a = [int(c*255) for c in obj.color]
                 # 輪郭（黒線）
                painter.setPen(QPen(Qt.GlobalColor.black))
                for dx, dy in [(-2, 0), (2, 0), (0, -2), (0, 2)]:
                    painter.drawText(pos[0] + dx, pos[1] + dy, obj.name)

                # 中身（指定色）
                painter.setPen(QColor(r, g, b))
                painter.drawText(pos[0], pos[1], obj.name)
            painter.end()

        # --- フレームカウント管理・動画保存処理 ---
        if self.is_saving:
            self.ffmpeg.step(self.frameCount)
        
        self.frameCount += 1
        self.previous_time = current_time
        # self.update() #垂直同期切ったままこれ使うとfps500くらいになるので注意
<<<<<<< HEAD
    
    # --- イベントハンドラ ---   
    def keyPressEvent(self, event):
        self.handler.handle_key_press(event)
=======
        
    # ‑‑‑-------- Interaction ------------
    def keyPressEvent(self, event: QKeyEvent) -> None:
        if event.key() == Qt.Key.Key_Space: #スペースキー
            self.is_paused = not self.is_paused
            if self.is_paused: #止まり始めた時間を記録
                self._status_callback(text = "一時停止")
                self.pause_start_time = time.perf_counter()
            else:
                # 停止してた時間を足す
                if self.pause_start_time is not None:
                    self.total_paused_time += time.perf_counter() - self.pause_start_time
                    self.pause_start_time = None
                    self._status_callback(text = "再開")
                    self.update()
            return
        
        mods = event.modifiers()
        press_ctrl = bool(mods & Qt.KeyboardModifier.ControlModifier)
        direction = self.cam_target - self.cam_posi  # 注視ベクトル
        if not press_ctrl:
            sensitivity = 0.03  # 移動・回転の感度
            horizontal_dist = np.sqrt((self.cam_target.x - self.cam_posi.x) ** 2 + (self.cam_target.y - self.cam_posi.y) ** 2)
            dz = self.cam_target.z - self.cam_posi.z
            elevation_angle = np.arctan2(dz, horizontal_dist)  # 水平面上の角度
            
            if event.key() == Qt.Key.Key_Up:
                elevation_angle += sensitivity
                self.cam_target.z = self.cam_posi.z + horizontal_dist * np.tan(elevation_angle)
                self.cam_target.z = max(0.0, min(self.cam_target.z, 10.0)) # z座標limit
>>>>>>> b4fde25f

    def mouseMoveEvent(self, event):
        self.handler.handle_mouse_move(event)

    def mousePressEvent(self, event):
        self.handler.handle_mouse_press(event)

    def wheelEvent(self, event):
        self.handler.handle_wheel(event)
        
<<<<<<< HEAD
    # 追加：ウィンドウ外に出た瞬間に回転停止
    def leaveEvent(self, event):
        # EventHandler 側のエッジ回転を止める
        self.handler._stop_edge_rotation()
        event.accept()
=======
        if P is None:
            if self._ray_show:
                self._ray_show = False
            return
        else:
            self._ray_p0, self._ray_p1 = P, P+ self.plane_normal * 0.5
            if not self._ray_show:
                self._ray_show = True
        
    def mousePressEvent(self, event: QMouseEvent) -> None:
        try:
            mods = event.modifiers()
            press_ctrl = bool(mods & Qt.KeyboardModifier.ControlModifier)
            if not press_ctrl:
                return
            
            #以降はctrlキー押下時の処理
            x, y = float(event.position().x()), float(event.position().y()) #マウスのqt座標
            ro, rd = self._make_ray(x, y)
            
            if event.button() == Qt.MouseButton.LeftButton: #左クリック
                # === 生成 ===
                P = _ray_hit_plane(ro, rd, plane_point=self.plane_point, plane_normal=self.plane_normal)  # checkerboard面
                if P is None:
                    return
                
                # if glm.length(P - self.plane_point) > param_changable["checkerboard"]["length"]:
                if abs(P.x - self.plane_point.x) > param_changable["checkerboard"]["length"] or abs(P.y - self.plane_point.y) > param_changable["checkerboard"]["length"]:
                    # planeがz=0の場合だけでちゃんと機能する
                    print("hit point is too far from origin, skipping")
                    return
                # ----- Object3D ballを生成 -----
                r = float(self.radius)  # スライダーで更新される半径
                center = P+ self.plane_normal * r  # 平面上の点から半径分だけ上にずらす
                subdiv = 2 if r < 0.5 else 3
                vertices, tri_indices = get_oneball_vertices_faces(subdiv=subdiv, radius=r)

                # 名前を決める
                nickname = self.parent().name_input.toPlainText().strip()
                if nickname != "":
                    name= nickname
                else:
                    num_ball = sum(1 for obj in self.simbuff.objects if "ball" in obj.name) + len(self.appended_object)
                    name = f"ball{num_ball+1}"
                # 色を決める
                if self.randomize_appended_obj_color:
                    color = tuple(rngnp.random(3))
                else:
                    c = self.parent()._picked_color
                    color = (c.redF(), c.greenF(), c.blueF())  # float 0~1に変換
                
                ball = Object3D(
                    vertices=vertices,
                    tri_indices=tri_indices,
                    color=color,
                    posi=(center.x, center.y, center.z),
                    radius=r,
                    is_move=True,
                    name=name,
                )
                self.makeCurrent()
                ball.create_gpuBuffer()  # GPUバッファを生成
                # 次のpaintGLで追加するリストへ登録
                self.appended_object.append(ball)
                
            elif event.button() == Qt.MouseButton.RightButton: #右クリック
                # === 削除（レイ上で最初に当たる球） ===
                hit_idx = -1
                hit_t = float("inf")
                removed_obj = None

                for obj in self.simbuff.objects:
                    if "ball" not in getattr(obj, "name", ""):# 球のみが削除対象
                        continue
                    center = glm.vec3(*obj.position)
                    
                    if obj.radius is None: #ballには必ずradius属性があるが一応
                        radius = max(obj.scale.x, obj.scale.y, obj.scale.z) * 1.0
                    else:
                        radius = obj.radius
                        
                    t = _ray_hit_sphere(ro, rd, center, radius)
                    #tが最小のものを選ぶ
                    if t is not None and t < hit_t:
                        hit_t = t
                        hit_idx = obj.obj_id
                        removed_obj = obj
                if hit_idx >= 0:
                    self.makeCurrent()
                    removed_obj.destroy_gpuBuffer()
                    self.removed_object_idx.append(hit_idx)

        finally:
            self.update()
            
    def wheelEvent(self, event: QMouseEvent):
        angle = event.angleDelta().y()
        length = glm.length(self.cam_target - self.cam_posi) #  カメラと注視点の距離
        direc = glm.normalize(self.cam_target - self.cam_posi)  # 注視ベクトル
        # スクロールの感度（1段階で ±0.1 変化）
        sensitivity = 0.1 #大きいほどちょっとの操作でめちゃズームする
        delta = -sensitivity if angle < 0 else sensitivity
        length -= delta

        # 最小・最大ズーム制限
        length = max(0.1, min(length, 100.0))
>>>>>>> b4fde25f

    # ‑‑‑-------- その他 ------------
    def _make_ray(self, x: float, y: float):
        """スクリーン座標(x,y)→ワールド空間のレイ(origin, dir)"""
        # ビューポート（OpenGL座標系は左下原点なのでY反転）
        w, h = self.width(), self.height()
        winx, winy = x, h - y
        viewport = glm.vec4(0, 0, w, h)

        # 近/遠平面上の点をGLMで逆射影　#qt座標→ワールド座標変換
        near_world = glm.unProject(glm.vec3(winx, winy, 0.0), self.view, self.proj, viewport)
        far_world  = glm.unProject(glm.vec3(winx, winy, 1.0), self.view, self.proj, viewport)
        #0.0で近接面, 1.0で遠方面 それぞれglm.perspectiveで設定ずみ
        ro = near_world # ray origin
        rd = glm.normalize(far_world - near_world) #単位方向ベクトル ray direction
        return ro, rd
    
    def FpsTimer(self):
        # 1秒ごとの増分を計算
        fps = self.frameCount - self.previous_frameCount
        self.previous_frameCount = self.frameCount
        self.fpsUpdated.emit(fps) #シグナルをmain windowに送信
    <|MERGE_RESOLUTION|>--- conflicted
+++ resolved
@@ -117,21 +117,6 @@
         if self._ray_show:
             self.ray.draw(self.view, self.proj, 
                 additional_uniform_dict={"uP0":self._ray_p0, "uP1":self._ray_p1})
-<<<<<<< HEAD
-            
-        current_time = time.perf_counter()
-        t = current_time - self.start_time - self.paused_duration # 経過時間 [秒]
-        self.dt_frame = current_time - self.previous_time -self.paused_duration  # 前フレームからの経過時間 [秒]
-        
-        # --- シミュレーション更新 ---
-        self.phys.update_objects(t, self.dt_frame, appended=self.appended_object, removed_ids=self.removed_object_idx)
-        if self.appended_object:
-            self._status_callback(text = "オブジェクト追加しました")
-            self.appended_object.clear()
-        if self.removed_object_idx:
-            self._status_callback(text = "オブジェクト削除しました")
-            self.removed_object_idx.clear()
-=======
         
         current_time = time.perf_counter()
         # t = current_time - self.start_time - self.total_paused_time # 経過時間 [秒]
@@ -146,7 +131,6 @@
             if self.removed_object_idx:
                 self._status_callback(text = "オブジェクト削除しました")
                 self.removed_object_idx.clear()
->>>>>>> b4fde25f
 
         # --- オブジェクトの描画 ---
         for obj in self.simbuff.objects:
@@ -184,43 +168,10 @@
         self.frameCount += 1
         self.previous_time = current_time
         # self.update() #垂直同期切ったままこれ使うとfps500くらいになるので注意
-<<<<<<< HEAD
     
     # --- イベントハンドラ ---   
     def keyPressEvent(self, event):
         self.handler.handle_key_press(event)
-=======
-        
-    # ‑‑‑-------- Interaction ------------
-    def keyPressEvent(self, event: QKeyEvent) -> None:
-        if event.key() == Qt.Key.Key_Space: #スペースキー
-            self.is_paused = not self.is_paused
-            if self.is_paused: #止まり始めた時間を記録
-                self._status_callback(text = "一時停止")
-                self.pause_start_time = time.perf_counter()
-            else:
-                # 停止してた時間を足す
-                if self.pause_start_time is not None:
-                    self.total_paused_time += time.perf_counter() - self.pause_start_time
-                    self.pause_start_time = None
-                    self._status_callback(text = "再開")
-                    self.update()
-            return
-        
-        mods = event.modifiers()
-        press_ctrl = bool(mods & Qt.KeyboardModifier.ControlModifier)
-        direction = self.cam_target - self.cam_posi  # 注視ベクトル
-        if not press_ctrl:
-            sensitivity = 0.03  # 移動・回転の感度
-            horizontal_dist = np.sqrt((self.cam_target.x - self.cam_posi.x) ** 2 + (self.cam_target.y - self.cam_posi.y) ** 2)
-            dz = self.cam_target.z - self.cam_posi.z
-            elevation_angle = np.arctan2(dz, horizontal_dist)  # 水平面上の角度
-            
-            if event.key() == Qt.Key.Key_Up:
-                elevation_angle += sensitivity
-                self.cam_target.z = self.cam_posi.z + horizontal_dist * np.tan(elevation_angle)
-                self.cam_target.z = max(0.0, min(self.cam_target.z, 10.0)) # z座標limit
->>>>>>> b4fde25f
 
     def mouseMoveEvent(self, event):
         self.handler.handle_mouse_move(event)
@@ -231,120 +182,11 @@
     def wheelEvent(self, event):
         self.handler.handle_wheel(event)
         
-<<<<<<< HEAD
     # 追加：ウィンドウ外に出た瞬間に回転停止
     def leaveEvent(self, event):
         # EventHandler 側のエッジ回転を止める
         self.handler._stop_edge_rotation()
         event.accept()
-=======
-        if P is None:
-            if self._ray_show:
-                self._ray_show = False
-            return
-        else:
-            self._ray_p0, self._ray_p1 = P, P+ self.plane_normal * 0.5
-            if not self._ray_show:
-                self._ray_show = True
-        
-    def mousePressEvent(self, event: QMouseEvent) -> None:
-        try:
-            mods = event.modifiers()
-            press_ctrl = bool(mods & Qt.KeyboardModifier.ControlModifier)
-            if not press_ctrl:
-                return
-            
-            #以降はctrlキー押下時の処理
-            x, y = float(event.position().x()), float(event.position().y()) #マウスのqt座標
-            ro, rd = self._make_ray(x, y)
-            
-            if event.button() == Qt.MouseButton.LeftButton: #左クリック
-                # === 生成 ===
-                P = _ray_hit_plane(ro, rd, plane_point=self.plane_point, plane_normal=self.plane_normal)  # checkerboard面
-                if P is None:
-                    return
-                
-                # if glm.length(P - self.plane_point) > param_changable["checkerboard"]["length"]:
-                if abs(P.x - self.plane_point.x) > param_changable["checkerboard"]["length"] or abs(P.y - self.plane_point.y) > param_changable["checkerboard"]["length"]:
-                    # planeがz=0の場合だけでちゃんと機能する
-                    print("hit point is too far from origin, skipping")
-                    return
-                # ----- Object3D ballを生成 -----
-                r = float(self.radius)  # スライダーで更新される半径
-                center = P+ self.plane_normal * r  # 平面上の点から半径分だけ上にずらす
-                subdiv = 2 if r < 0.5 else 3
-                vertices, tri_indices = get_oneball_vertices_faces(subdiv=subdiv, radius=r)
-
-                # 名前を決める
-                nickname = self.parent().name_input.toPlainText().strip()
-                if nickname != "":
-                    name= nickname
-                else:
-                    num_ball = sum(1 for obj in self.simbuff.objects if "ball" in obj.name) + len(self.appended_object)
-                    name = f"ball{num_ball+1}"
-                # 色を決める
-                if self.randomize_appended_obj_color:
-                    color = tuple(rngnp.random(3))
-                else:
-                    c = self.parent()._picked_color
-                    color = (c.redF(), c.greenF(), c.blueF())  # float 0~1に変換
-                
-                ball = Object3D(
-                    vertices=vertices,
-                    tri_indices=tri_indices,
-                    color=color,
-                    posi=(center.x, center.y, center.z),
-                    radius=r,
-                    is_move=True,
-                    name=name,
-                )
-                self.makeCurrent()
-                ball.create_gpuBuffer()  # GPUバッファを生成
-                # 次のpaintGLで追加するリストへ登録
-                self.appended_object.append(ball)
-                
-            elif event.button() == Qt.MouseButton.RightButton: #右クリック
-                # === 削除（レイ上で最初に当たる球） ===
-                hit_idx = -1
-                hit_t = float("inf")
-                removed_obj = None
-
-                for obj in self.simbuff.objects:
-                    if "ball" not in getattr(obj, "name", ""):# 球のみが削除対象
-                        continue
-                    center = glm.vec3(*obj.position)
-                    
-                    if obj.radius is None: #ballには必ずradius属性があるが一応
-                        radius = max(obj.scale.x, obj.scale.y, obj.scale.z) * 1.0
-                    else:
-                        radius = obj.radius
-                        
-                    t = _ray_hit_sphere(ro, rd, center, radius)
-                    #tが最小のものを選ぶ
-                    if t is not None and t < hit_t:
-                        hit_t = t
-                        hit_idx = obj.obj_id
-                        removed_obj = obj
-                if hit_idx >= 0:
-                    self.makeCurrent()
-                    removed_obj.destroy_gpuBuffer()
-                    self.removed_object_idx.append(hit_idx)
-
-        finally:
-            self.update()
-            
-    def wheelEvent(self, event: QMouseEvent):
-        angle = event.angleDelta().y()
-        length = glm.length(self.cam_target - self.cam_posi) #  カメラと注視点の距離
-        direc = glm.normalize(self.cam_target - self.cam_posi)  # 注視ベクトル
-        # スクロールの感度（1段階で ±0.1 変化）
-        sensitivity = 0.1 #大きいほどちょっとの操作でめちゃズームする
-        delta = -sensitivity if angle < 0 else sensitivity
-        length -= delta
-
-        # 最小・最大ズーム制限
-        length = max(0.1, min(length, 100.0))
->>>>>>> b4fde25f
 
     # ‑‑‑-------- その他 ------------
     def _make_ray(self, x: float, y: float):
